# Copyright 2011 Google Inc. All Rights Reserved.
#
# Licensed under the Apache License, Version 2.0 (the "License");
# you may not use this file except in compliance with the License.
# You may obtain a copy of the License at
#
# http://www.apache.org/licenses/LICENSE-2.0
#
# Unless required by applicable law or agreed to in writing, software
# distributed under the License is distributed on an "AS IS" BASIS,
# WITHOUT WARRANTIES OR CONDITIONS OF ANY KIND, either express or implied.
# See the License for the specific language governing permissions and
# limitations under the License.

# Makefile for building j2objc.  It's purpose is as a subproject in an Xcode
# project.
#
# Author: Tom Ball

.PHONY: translator dist test

# Force test targets to be run sequentially to avoid interspersed output.
ifeq "$(findstring test,$(MAKECMDGOALS))" "test"
.NOTPARALLEL:
endif

J2OBJC_ROOT = .

include make/common.mk

MAN_DIR = doc/man
MAN_PAGES = $(MAN_DIR)/j2objc.1 $(MAN_DIR)/j2objcc.1

J2OBJC = $(DIST_DIR)/j2objc

default: dist

$(J2OBJC): scripts/j2objc.sh
	@mkdir -p $(@D)
	@install -C $< $@

install-scripts: $(J2OBJC)
	@:

install-man-pages: $(MAN_PAGES)
	@mkdir -p $(DIST_DIR)/man/man1
	@install -C -m 0644 $? $(DIST_DIR)/man/man1

annotations_dist:
	@cd annotations && $(MAKE) dist

java_deps_dist:
	@cd java_deps && $(MAKE) dist

translator_dist: translator jre_emul_jar_dist install-scripts

translator: annotations_dist java_deps_dist
	@cd translator && $(MAKE) dist

jre_emul_jar_dist: annotations_dist
	@cd jre_emul && $(MAKE) emul_jar_dist

jre_emul_dist: translator_dist
	@cd jre_emul && $(MAKE) dist

jre_emul_java_manifest:
	@cd jre_emul && $(MAKE) java_sources_manifest

junit_dist: translator_dist jre_emul_dist
	@cd junit && $(MAKE) dist

cycle_finder_dist: annotations_dist java_deps_dist translator_dist
	@cd cycle_finder && $(MAKE) dist

dist: translator_dist jre_emul_dist junit_dist cycle_finder_dist install-man-pages

# MOE:begin_strip
protobuf_runtime_dist: jre_emul_dist
	@cd protobuf/runtime && $(MAKE) dist

protobuf_compiler_dist:
	@cd protobuf/compiler && $(MAKE) dist

jsr305_dist: translator_dist jre_emul_dist java_deps_dist
	@cd jsr305 && $(MAKE) dist

dist: jsr305_dist protobuf_compiler_dist protobuf_runtime_dist
# MOE:end_strip

clean:
	@rm -rf $(DIST_DIR)
	@cd annotations && $(MAKE) clean
	@cd java_deps && $(MAKE) clean
	@cd translator && $(MAKE) clean
	@cd jre_emul && $(MAKE) clean
	@cd junit && $(MAKE) clean
# MOE:begin_strip
	@cd jsr305 && $(MAKE) clean
# MOE:end_strip
	@cd cycle_finder && $(MAKE) clean
# MOE:begin_strip
	@cd protobuf/runtime && $(MAKE) clean
	@cd protobuf/compiler && $(MAKE) clean
	@cd protobuf/tests && $(MAKE) clean
# MOE:end_strip

test_translator: annotations_dist java_deps_dist
	@cd translator && $(MAKE) test

test_jre_emul: jre_emul_dist junit_dist
	@cd jre_emul && $(MAKE) -f tests.mk

<<<<<<< HEAD
test_jre_cycles:
=======
test_jre_cycles: cycle_finder_dist
>>>>>>> 2bf3fce1
	@cd jre_emul && $(MAKE) find_cycles

test_cycle_finder:
	@cd cycle_finder && $(MAKE) test

test: test_translator test_jre_emul test_jre_cycles test_cycle_finder
<<<<<<< HEAD

# MOE:begin_strip
test_protobuf: protobuf_compiler_dist protobuf_runtime_dist
	@cd protobuf/tests && $(MAKE) test

test: test_protobuf
# MOE:end_strip
=======
>>>>>>> 2bf3fce1
<|MERGE_RESOLUTION|>--- conflicted
+++ resolved
@@ -110,24 +110,10 @@
 test_jre_emul: jre_emul_dist junit_dist
 	@cd jre_emul && $(MAKE) -f tests.mk
 
-<<<<<<< HEAD
-test_jre_cycles:
-=======
 test_jre_cycles: cycle_finder_dist
->>>>>>> 2bf3fce1
 	@cd jre_emul && $(MAKE) find_cycles
 
 test_cycle_finder:
 	@cd cycle_finder && $(MAKE) test
 
 test: test_translator test_jre_emul test_jre_cycles test_cycle_finder
-<<<<<<< HEAD
-
-# MOE:begin_strip
-test_protobuf: protobuf_compiler_dist protobuf_runtime_dist
-	@cd protobuf/tests && $(MAKE) test
-
-test: test_protobuf
-# MOE:end_strip
-=======
->>>>>>> 2bf3fce1
