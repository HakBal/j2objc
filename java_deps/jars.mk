--- conflicted
+++ resolved
@@ -18,59 +18,6 @@
 
 # MOE:begin_strip
 ECLIPSE_JARS = \
-<<<<<<< HEAD
-    org.eclipse.core.contenttype_3.4.100.v20110423-0524.jar \
-    org.eclipse.core.jobs_3.5.100.v20110404.jar \
-    org.eclipse.core.resources_3.7.100.v20110510-0712.jar \
-    org.eclipse.core.runtime_3.7.0.v20110110.jar \
-    org.eclipse.equinox.common_3.6.0.v20110523.jar \
-    org.eclipse.equinox.preferences_3.4.1.R37x_v20110725.jar \
-    org.eclipse.jdt.core_3.7.1.v_B76_R37x.jar \
-    org.eclipse.osgi_3.7.1.R37x_v20110808-1106.jar \
-    org.eclipse.text_3.5.101.r371_v20110810-0800.jar
-
-GUAVA_JAR = guava-jdk5.jar
-
-ICU4J_JAR = icu4j-core.jar
-ICU4J_SOURCE_JAR = icu4j-core-src.jar
-
-JSR305_JAR = jsr305.jar
-JSR305_SOURCE_JAR = jsr305-src.jar
-
-JUNIT_JAR = junit.jar
-JUNIT_SOURCE_JAR = junit-src.jar
-
-# JUnit dependency
-HAMCREST_JAR = hamcrest-core-1.1.jar
-HAMCREST_SOURCE_JAR = hamcrest-core-1.1-src.jar
-
-JUNIT_JARS = $(JUNIT_JAR) $(HAMCREST_JAR)
-
-# MOE:end_strip
-# MOE:insert ECLIPSE_JARS = \
-# MOE:insert     org.eclipse.core.contenttype-3.4.100.v20100505-1235.jar \
-# MOE:insert     org.eclipse.core.jobs-3.5.0.v20100515.jar \
-# MOE:insert     org.eclipse.core.resources-3.6.0.v20100526-0737.jar \
-# MOE:insert     org.eclipse.core.runtime-3.6.0.v20100505.jar \
-# MOE:insert     org.eclipse.equinox.common-3.6.0.v20100503.jar \
-# MOE:insert     org.eclipse.equinox.preferences-3.3.0.v20100503.jar \
-# MOE:insert     org.eclipse.jdt.core-3.8.1.v20120531-0637.jar \
-# MOE:insert     org.eclipse.osgi-3.6.0.v20100517.jar \
-# MOE:insert     org.eclipse.text-3.5.100.v20110505-0800.jar
-
-# MOE:insert GUAVA_JAR = guava-13.0.jar
-
-# MOE:insert ICU4J_JAR = icu4j-51.1.jar
-# MOE:insert ICU4J_SOURCE_JAR = icu4j-51.1-sources.jar
-
-# MOE:insert JSR305_JAR = jsr305-2.0.1.jar
-# MOE:insert JSR305_SOURCE_JAR = jsr305-2.0.1.jar
-
-# MOE:insert JUNIT_JAR = junit-4.10.jar
-# MOE:insert JUNIT_SOURCE_JAR = junit-4.10-sources.jar
-# MOE:insert HAMCREST_SOURCE_JAR = hamcrest-core-1.1.jar
-# MOE:insert JUNIT_JARS = $(JUNIT_JAR)
-=======
     org.eclipse.core.contenttype-3.4.100.v20100505-1235.jar \
     org.eclipse.core.jobs-3.5.0.v20100515.jar \
     org.eclipse.core.resources-3.6.0.v20100526-0737.jar \
@@ -92,5 +39,4 @@
 JUNIT_JAR = junit-4.10.jar
 JUNIT_SOURCE_JAR = junit-4.10-sources.jar
 HAMCREST_SOURCE_JAR = hamcrest-core-1.1.jar
-JUNIT_JARS = $(JUNIT_JAR)
->>>>>>> 2bf3fce1
+JUNIT_JARS = $(JUNIT_JAR)