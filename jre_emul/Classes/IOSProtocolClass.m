// Licensed under the Apache License, Version 2.0 (the "License");
// you may not use this file except in compliance with the License.
// You may obtain a copy of the License at
//
// http://www.apache.org/licenses/LICENSE-2.0
//
// Unless required by applicable law or agreed to in writing, software
// distributed under the License is distributed on an "AS IS" BASIS,
// WITHOUT WARRANTIES OR CONDITIONS OF ANY KIND, either express or implied.
// See the License for the specific language governing permissions and
// limitations under the License.

//
//  IOSProtocolClass.m
//  JreEmulation
//
//  Created by Keith Stanger on 8/16/13.
//

#import "IOSProtocolClass.h"
#import "JavaMetadata.h"
#import "java/lang/reflect/Method.h"
#import "java/lang/reflect/Modifier.h"
#import "objc/runtime.h"

@implementation IOSProtocolClass

@synthesize objcProtocol = protocol_;

- (id)initWithProtocol:(Protocol *)protocol {
  if ((self = [super init])) {
    protocol_ = RETAIN_(protocol);
  }
  return self;
}

- (BOOL)isInstance:(id)object {
  return [object conformsToProtocol:protocol_];
}

- (NSString *)getName {
  JavaClassMetadata *metadata = [self getMetadata];
  return metadata ? [metadata qualifiedName] : NSStringFromProtocol(protocol_);
}

- (NSString *)getSimpleName {
  JavaClassMetadata *metadata = [self getMetadata];
  return metadata ? RETAIN_(metadata.typeName) : NSStringFromProtocol(protocol_);
}

- (NSString *)objcName {
  return NSStringFromProtocol(protocol_);
}

// Returns the class with the same name as the protocol, if it exists.
- (Class) objcClass {
  return objc_lookUpClass(protocol_getName(protocol_));
}

- (int)getModifiers {
  return JavaLangReflectModifier_PUBLIC | JavaLangReflectModifier_INTERFACE |
      JavaLangReflectModifier_ABSTRACT | JavaLangReflectModifier_STATIC;
}

- (BOOL)isAssignableFrom:(IOSClass *)cls {
  Protocol *otherProtocol = cls.objcProtocol;
  if (otherProtocol) {
    return protocol_conformsToProtocol(otherProtocol, protocol_);
  }
  return [cls.objcClass conformsToProtocol:protocol_];
}

- (BOOL)isInterface {
  return YES;
}

<<<<<<< HEAD
- (void)collectMethods:(NSMutableDictionary *)methodMap {
=======
// All protocol methods are public, so publicOnly flag is ignored.
- (void)collectMethods:(NSMutableDictionary *)methodMap publicOnly:(BOOL)publicOnly {
>>>>>>> 2bf3fce1
  JavaClassMetadata *metadata = [self getMetadata];
  unsigned int count;
  struct objc_method_description *descriptions =
      protocol_copyMethodDescriptionList(protocol_, YES, YES, &count);
  for (unsigned int i = 0; i < count; i++) {
    SEL sel = descriptions[i].name;
    NSString *key = NSStringFromSelector(sel);
    if (![methodMap objectForKey:key]) {
      JavaLangReflectMethod *method = [JavaLangReflectMethod methodWithSelector:sel withClass:self
          withMetadata:metadata ? [metadata findMethodInfo:key] : nil];
      [methodMap setObject:method forKey:key];
    }
  }
  free(descriptions);
}

- (JavaLangReflectMethod *)findMethodWithTranslatedName:(NSString *)objcName {
  unsigned int count;
  SEL result = nil;
  struct objc_method_description *descriptions =
      protocol_copyMethodDescriptionList(protocol_, YES, YES, &count);
  for (unsigned int i = 0; i < count; i++) {
    SEL sel = descriptions[i].name;
    if ([objcName isEqualToString:NSStringFromSelector(sel)]) {
      result = sel;
      break;
    }
  }
  free(descriptions);
  if (result) {
    JavaClassMetadata *metadata = [self getMetadata];
    return [JavaLangReflectMethod methodWithSelector:result withClass:self
        withMetadata:metadata ? [metadata findMethodInfo:objcName] : nil];
  }
  return nil;
}

- (IOSObjectArray *)getInterfacesWithArrayType:(IOSClass *)arrayType {
  unsigned int outCount;
  Protocol * __unsafe_unretained *interfaces = protocol_copyProtocolList(protocol_, &outCount);
  IOSObjectArray *result = [IOSObjectArray arrayWithLength:outCount type:[IOSClass getClass]];
  for (unsigned i = 0; i < outCount; i++) {
    IOSClass *interface = [IOSClass classWithProtocol:interfaces[i]];
    [result replaceObjectAtIndex:i withObject:interface];
  }
  free(interfaces);
  return result;
}

#if ! __has_feature(objc_arc)
- (void)dealloc {
  [protocol_ release];
  [super dealloc];
}
#endif

@end<|MERGE_RESOLUTION|>--- conflicted
+++ resolved
@@ -74,12 +74,8 @@
   return YES;
 }
 
-<<<<<<< HEAD
-- (void)collectMethods:(NSMutableDictionary *)methodMap {
-=======
 // All protocol methods are public, so publicOnly flag is ignored.
 - (void)collectMethods:(NSMutableDictionary *)methodMap publicOnly:(BOOL)publicOnly {
->>>>>>> 2bf3fce1
   JavaClassMetadata *metadata = [self getMetadata];
   unsigned int count;
   struct objc_method_description *descriptions =
