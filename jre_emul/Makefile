--- conflicted
+++ resolved
@@ -191,10 +191,7 @@
 	java/io/PushbackInputStream.java \
 	java/io/PushbackReader.java \
 	java/io/Reader.java \
-<<<<<<< HEAD
-=======
 	java/io/SequenceInputStream.java \
->>>>>>> 2bf3fce1
 	java/io/StreamTokenizer.java \
 	java/io/StringReader.java \
 	java/io/StringWriter.java \
@@ -719,34 +716,16 @@
 $(1)/%.o: $(3)/%.$(4) | translate
 	@mkdir -p $$(@D)
 	$$(CLANG) -c $$< -o $$@ $(2) $$(OBJCFLAGS) -I$$(EMULATION_CLASS_DIR) \
-<<<<<<< HEAD
-	    -I$$(TRANSLATED_SOURCE_DIR)
-=======
 	    -I$$(TRANSLATED_SOURCE_DIR) -I$$(ANDROID_NATIVE_DIR)
->>>>>>> 2bf3fce1
 
 $(1)/%.plist: $(3)/%.$(4) | translate
 	@mkdir -p $$(@D)
 	$$(CLANG) -c $$< -o $$@ $(2) $$(OBJCFLAGS) $$(STATIC_ANALYZER_FLAGS) \
-<<<<<<< HEAD
-	    -I$$(EMULATION_CLASS_DIR) -I$$(TRANSLATED_SOURCE_DIR)
-=======
 	    -I$$(EMULATION_CLASS_DIR) -I$$(TRANSLATED_SOURCE_DIR) -I$$(ANDROID_NATIVE_DIR)
->>>>>>> 2bf3fce1
 endef
 
 define compile_rules_no_arc
 $(1)/$(3:.m=.o): Classes/$(3) | translate
-<<<<<<< HEAD
-	@mkdir -p $$(@D)
-	$$(CLANG) -c $$< -o $$@ $(2) $$(OBJCFLAGS_NO_ARC) \
-	    -I$$(EMULATION_CLASS_DIR) -I$$(TRANSLATED_SOURCE_DIR)
-
-$(1)/$(3:.m=.plist): Classes/$(3) | translate
-	@mkdir -p $$(@D)
-	$$(CLANG) -c $$< -o $$@ $(2) $$(OBJCFLAGS) $$(STATIC_ANALYZER_FLAGS) \
-	    -I$$(EMULATION_CLASS_DIR) -I$$(TRANSLATED_SOURCE_DIR)
-=======
 	@mkdir -p $$(@D)
 	$$(CLANG) -c $$< -o $$@ $(2) $$(OBJCFLAGS_NO_ARC) \
 	    -I$$(EMULATION_CLASS_DIR) -I$$(TRANSLATED_SOURCE_DIR) -I$$(ANDROID_NATIVE_DIR)
@@ -755,27 +734,18 @@
 	@mkdir -p $$(@D)
 	$$(CLANG) -c $$< -o $$@ $(2) $$(OBJCFLAGS) $$(STATIC_ANALYZER_FLAGS) \
 	    -I$$(EMULATION_CLASS_DIR) -I$$(TRANSLATED_SOURCE_DIR) -I$$(ANDROID_NATIVE_DIR)
->>>>>>> 2bf3fce1
 endef
 
 define additional_compile_rules
 $(1)/objc-sync.o: $(APPLE_ROOT)/objc-sync.m
 	@mkdir -p $$(@D)
 	$$(CLANG) -c $$< -o $$@ $(2) $$(OBJCFLAGS_NO_ARC) \
-<<<<<<< HEAD
-	    -I$$(EMULATION_CLASS_DIR) -I$$(TRANSLATED_SOURCE_DIR)
-=======
 	    -I$$(EMULATION_CLASS_DIR) -I$$(TRANSLATED_SOURCE_DIR) -I$$(ANDROID_NATIVE_DIR)
->>>>>>> 2bf3fce1
 
 $(1)/objc-sync.plist: $(APPLE_ROOT)/objc-sync.m
 	@mkdir -p $$(@D)
 	$$(CLANG) -c $$< -o $$@ $(2) $$(OBJCFLAGS) $$(STATIC_ANALYZER_FLAGS) \
-<<<<<<< HEAD
-	    -I$$(EMULATION_CLASS_DIR) -I$$(TRANSLATED_SOURCE_DIR)
-=======
 	    -I$$(EMULATION_CLASS_DIR) -I$$(TRANSLATED_SOURCE_DIR) -I$$(ANDROID_NATIVE_DIR)
->>>>>>> 2bf3fce1
 endef
 
 NON_ARC_SRCS = \
@@ -783,11 +753,7 @@
     java/util/LinkedHashMap.m \
     IOSReference.m
 
-<<<<<<< HEAD
-OBJC_SOURCE_DIRS = $(EMULATION_CLASS_DIR) $(TRANSLATED_SOURCE_DIR)
-=======
 OBJC_SOURCE_DIRS = $(EMULATION_CLASS_DIR) $(TRANSLATED_SOURCE_DIR) $(ANDROID_NATIVE_DIR)
->>>>>>> 2bf3fce1
 OBJC_EXTENSIONS = m mm
 arch_compile_rules = $(foreach src_dir,$(OBJC_SOURCE_DIRS),$(foreach ext,$(OBJC_EXTENSIONS),\
     $(eval $(call compile_rules,$(1),$(2),$(src_dir),$(ext))))) \
